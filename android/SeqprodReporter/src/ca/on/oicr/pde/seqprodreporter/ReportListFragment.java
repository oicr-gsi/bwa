package ca.on.oicr.pde.seqprodreporter;

import java.util.Comparator;
import java.util.List;
import java.util.Locale;

import android.os.Bundle;
import android.support.v4.app.Fragment;
import android.text.format.Time;
import android.util.Log;
import android.view.LayoutInflater;
import android.view.View;
import android.view.ViewGroup;
import android.widget.ListView;

public class ReportListFragment extends Fragment {

	/**
	 * The fragment argument representing the section number for this fragment.
	 */
	// private static final String ARG_SECTION_NUMBER = "section_number";
	private ReportAdapter mAdapter;
	private Time lastUpdateTime;
	private int sectionNumber;

	public final Comparator<Report> TIMECOMPARATOR   = new ReportTimeComparator();
	public final Comparator<Report> SAMPLECOMPARATOR = new ReportNameComparator();
	public final Comparator<Report> NAMECOMPARATOR   = new ReportWorkflowComparator();

	/**
	 * Returns a new instance of this fragment for the given section number.
	 */
	public static ReportListFragment newInstance(int sectionNumber) {
		ReportListFragment fragment = new ReportListFragment();
		fragment.setSectionNumber(sectionNumber);
		return fragment;
	}

	@Override
	public View onCreateView(LayoutInflater inflater, ViewGroup container,
			Bundle savedInstanceState) {
<<<<<<< HEAD
		View rootView = inflater.inflate(R.layout.fragment_reporter, container,
				false);
		ListView listView = (ListView) rootView.findViewById(R.id.section_list);

		int index = this.getSectionNumber() - 1;
		Log.d(ReporterActivity.TAG, "onCreateView called for "
				+ ReporterActivity.types[index]);
		this.mAdapter = new ReportAdapter(container.getContext(),
				R.layout.fragment_reporter);
		this.mAdapter.setNotifyOnChange(false);
		new JsonLoaderTask(this, ReporterActivity.types[index],
				this.lastUpdateTime).execute();
=======
		View rootView = inflater.inflate(R.layout.fragment_reporter,
				container, false);
		ListView listView = (ListView) rootView
				.findViewById(R.id.section_list);
		this.mAdapter = new ReportAdapter(container.getContext());
		int index = this.getSectionNumber() - 1;
		new JsonLoaderTask(this, ReporterActivity.types[index], this.lastUpdateTime).execute();
		
>>>>>>> 2fe7799c
		listView.setAdapter(mAdapter);
		return rootView;
	}

	public void addLocalReports(List<Report> newReports) {
		this.mAdapter.removeAllViews();
		for (Report r : newReports) {
			this.mAdapter.add(r);
		}
		mAdapter.sortList(TIMECOMPARATOR);
		mAdapter.notifyDataSetChanged();
	}
	// TODO PDE-588 need to switch between these comparators
	
	public int getSectionNumber() {
		return this.sectionNumber;
	}

	public void setLastUpdateTime(Time t) {
		this.lastUpdateTime = t;
	}

	private void setSectionNumber(int sectionNumber) {
		this.sectionNumber = sectionNumber;
	}

	// Comparators
	private class ReportNameComparator implements Comparator<Report> {
		public int compare(Report report1, Report report2) {

			String repSName1 = report1.getrSampleName().toUpperCase(
					Locale.getDefault());
			String repSName2 = report2.getrSampleName().toUpperCase(
					Locale.getDefault());

			// ascending order
			return repSName1.compareTo(repSName2);

		}

	};

	private class ReportWorkflowComparator implements Comparator<Report> {
		public int compare(Report report1, Report report2) {

			String repWName1 = report1.getrWorkflowName().toUpperCase(
					Locale.getDefault());
			String repWName2 = report2.getrWorkflowName().toUpperCase(
					Locale.getDefault());

			// ascending order
			return repWName1.compareTo(repWName2);

		}

	};

	private class ReportTimeComparator implements Comparator<Report> {
		public int compare(Report report1, Report report2) {

			Time repTime1 = report1.getTimeStamp();
			Time repTime2 = report2.getTimeStamp();
			// accending order
			return Time.compare(repTime1, repTime2);

		}

	};

}<|MERGE_RESOLUTION|>--- conflicted
+++ resolved
@@ -23,9 +23,9 @@
 	private Time lastUpdateTime;
 	private int sectionNumber;
 
-	public final Comparator<Report> TIMECOMPARATOR   = new ReportTimeComparator();
+	public final Comparator<Report> TIMECOMPARATOR = new ReportTimeComparator();
 	public final Comparator<Report> SAMPLECOMPARATOR = new ReportNameComparator();
-	public final Comparator<Report> NAMECOMPARATOR   = new ReportWorkflowComparator();
+	public final Comparator<Report> NAMECOMPARATOR = new ReportWorkflowComparator();
 
 	/**
 	 * Returns a new instance of this fragment for the given section number.
@@ -39,7 +39,7 @@
 	@Override
 	public View onCreateView(LayoutInflater inflater, ViewGroup container,
 			Bundle savedInstanceState) {
-<<<<<<< HEAD
+
 		View rootView = inflater.inflate(R.layout.fragment_reporter, container,
 				false);
 		ListView listView = (ListView) rootView.findViewById(R.id.section_list);
@@ -47,21 +47,10 @@
 		int index = this.getSectionNumber() - 1;
 		Log.d(ReporterActivity.TAG, "onCreateView called for "
 				+ ReporterActivity.types[index]);
-		this.mAdapter = new ReportAdapter(container.getContext(),
-				R.layout.fragment_reporter);
+		this.mAdapter = new ReportAdapter(container.getContext(), R.layout.fragment_reporter);
 		this.mAdapter.setNotifyOnChange(false);
-		new JsonLoaderTask(this, ReporterActivity.types[index],
-				this.lastUpdateTime).execute();
-=======
-		View rootView = inflater.inflate(R.layout.fragment_reporter,
-				container, false);
-		ListView listView = (ListView) rootView
-				.findViewById(R.id.section_list);
-		this.mAdapter = new ReportAdapter(container.getContext());
-		int index = this.getSectionNumber() - 1;
 		new JsonLoaderTask(this, ReporterActivity.types[index], this.lastUpdateTime).execute();
-		
->>>>>>> 2fe7799c
+
 		listView.setAdapter(mAdapter);
 		return rootView;
 	}
@@ -74,8 +63,9 @@
 		mAdapter.sortList(TIMECOMPARATOR);
 		mAdapter.notifyDataSetChanged();
 	}
+
 	// TODO PDE-588 need to switch between these comparators
-	
+
 	public int getSectionNumber() {
 		return this.sectionNumber;
 	}
