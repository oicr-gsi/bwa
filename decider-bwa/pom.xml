--- conflicted
+++ resolved
@@ -6,11 +6,7 @@
     <parent>
         <groupId>ca.on.oicr.gsi</groupId>
         <artifactId>pipedev-decider-parent</artifactId>
-<<<<<<< HEAD
-        <version>2.4.2</version>
-=======
-        <version>2.4.1</version>
->>>>>>> 3d2862cf
+        <version>2.4.4</version>
         <relativePath/>
     </parent>
 	
