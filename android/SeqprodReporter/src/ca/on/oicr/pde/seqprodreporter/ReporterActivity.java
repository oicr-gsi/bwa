package ca.on.oicr.pde.seqprodreporter;

import java.util.ArrayList;
import java.util.List;
import java.util.Locale;
import java.util.Timer;
import java.util.TimerTask;

import android.annotation.SuppressLint;
import android.app.AlertDialog;
import android.app.Notification;
import android.app.NotificationManager;
import android.app.PendingIntent;
import android.app.SearchManager;
import android.content.BroadcastReceiver;
import android.content.Context;
import android.content.DialogInterface;
import android.content.Intent;
import android.content.IntentFilter;
import android.content.SharedPreferences;
import android.graphics.Color;
import android.media.RingtoneManager;
import android.os.Bundle;
import android.support.v4.app.Fragment;
import android.support.v4.app.FragmentManager;
import android.support.v4.app.FragmentPagerAdapter;
import android.support.v4.app.FragmentTransaction;
import android.support.v4.content.LocalBroadcastManager;
import android.support.v4.view.MenuItemCompat;
import android.support.v4.view.ViewPager;
import android.support.v7.app.ActionBar;
import android.support.v7.app.ActionBarActivity;
import android.text.format.Time;
import android.util.Log;
import android.view.Menu;
import android.view.MenuItem;
import android.view.View;
import android.widget.TextView;
import android.widget.Toast;

public class ReporterActivity extends ActionBarActivity implements
		ActionBar.TabListener {

	/**
	 * The {@link android.support.v4.view.PagerAdapter} that will provide
	 * fragments for each of the sections. We use a {@link FragmentPagerAdapter}
	 * derivative, which will keep every loaded fragment in memory. If this
	 * becomes too memory intensive, it may be best to switch to a
	 * {@link android.support.v4.app.FragmentStatePagerAdapter}.
	 */
	SectionsPagerAdapter mSectionsPagerAdapter;
	private final PreferenceUpdateReceiver prefUpdateReceiver = new PreferenceUpdateReceiver();
	private final DataUpdateReceiver dataUpdateReceiver = new DataUpdateReceiver();
	/**
	 * The {@link ViewPager} that will host the section contents.
	 */
	ViewPager mViewPager;

	public static final String TAG = "Seqprodbio Reporter";
	
	protected static String[] types = { "completed", "failed", "pending" };
	protected static String SYNC_OFF;
	protected static final String TIMER_NAME = "Seqprodbio Timer";
	protected static final String PREFERENCE_FILE = "seqprod.conf";
	private static final long INITIAL_TIMER_DELAY = 5 * 1000L;
	
	private static final String NOTIFICATIONS_OFF = "Off";
	private static final String NOTIFICATIONS_WEB_UPDATES = "Web Updates";
	private static final String NOTIFICATIONS_CRITICAL_UPDATES = "Critical Updates";
	private static final String NOTIFICATIONS_CRITICAL_UPDATES_SOUND = "Critical Updates With Sound"; 
	

	static final String PREFCHANGE_INTENT   = "ca.on.oicr.pde.seqprodreporter.prefsChanged";
	static final String DATACHANGE_INTENT   = "ca.on.oicr.pde.seqprodreporter.updateLoaded";

	private String updateHost;
	private String updateRange;
	private String notificationSetting;
	private int updateFrequency; // in minutes
	private boolean timerScheduled = false;
	private boolean isVisible;
	private int sortIndex;
	private Time lastModifiedFailedTime;

	private SharedPreferences sp;
	private Timer timer;
	
	@Override
	protected void onCreate(Bundle savedInstanceState) {
		super.onCreate(savedInstanceState);
		SYNC_OFF = getResources().getString(
				R.string.pref_automaticUpdates_default);
		
		setContentView(R.layout.activity_reporter);
		
		((MainApplication)getApplication()).setisCurrentActivityVisible(true);
		
		lastModifiedFailedTime = new Time();
		// TODO This Activity eventually will not be the LAUNCHER Activity
		// (MAYBE IT WILL, ON SECOND THOUGHT)

		// Register receivers for preference and data updates
		LocalBroadcastManager lmb = LocalBroadcastManager.getInstance(this);
		IntentFilter prefchangeFilter = new IntentFilter(PREFCHANGE_INTENT);
		lmb.registerReceiver(prefUpdateReceiver, prefchangeFilter);
		IntentFilter datachangeFilter = new IntentFilter(DATACHANGE_INTENT);
		lmb.registerReceiver(dataUpdateReceiver, datachangeFilter);

		this.sp = getSharedPreferences(PREFERENCE_FILE, MODE_PRIVATE);
		// Read preferences
		this.updateActivityPrefs();
<<<<<<< HEAD
		
=======

>>>>>>> 7481814f
		// Set up the action bar.
		final ActionBar actionBar = getSupportActionBar();
		actionBar.setNavigationMode(ActionBar.NAVIGATION_MODE_TABS);
		// Create the adapter that will return a fragment for each of the three
		// primary sections of the activity.
		mSectionsPagerAdapter = new SectionsPagerAdapter(
				getSupportFragmentManager());

		// Set up the ViewPager with the sections adapter.
		mViewPager = (ViewPager) findViewById(R.id.pager);
		mViewPager.setAdapter(mSectionsPagerAdapter);

		// Allows the 2 other tab's fragments that are in idle state to be
		// loaded
		// alongside the current selected tab's fragment
		mViewPager.setOffscreenPageLimit(types.length - 1);

		// When swiping between different sections, select the corresponding
		// tab. We can also use ActionBar.Tab#select() to do this if we have
		// a reference to the Tab.
		mViewPager
				.setOnPageChangeListener(new ViewPager.SimpleOnPageChangeListener() {
					@Override
					public void onPageSelected(int position) {
						actionBar.setSelectedNavigationItem(position);
					}
				});

		// For each of the sections in the app, add a tab to the action bar.
		for (int i = 0; i < mSectionsPagerAdapter.getCount(); i++) {
			// Create a tab with text corresponding to the page title defined by
			// the adapter. Also specify this Activity object, which implements
			// the TabListener interface, as the callback (listener) for when
			// this tab is selected.
			actionBar.addTab(actionBar.newTab()
					.setText(mSectionsPagerAdapter.getPageTitle(i))
					.setTabListener(this));
		}	
	}
	
	@Override
	protected void onPause() {
		// Switch on Notifications - may do it in onPause()
		((MainApplication)getApplication()).setisCurrentActivityVisible(false);
		
		sp.edit().putString("lastModifiedFailedTime", lastModifiedFailedTime.format2445()).apply();
		
		this.isVisible = false;
		super.onPause();
	}

	@Override
	protected void onResume() {
		((MainApplication)getApplication()).setisCurrentActivityVisible(true);
		
		restoreLastModifiedFailedTime();
		
		// Switch on Notifications - may do it in onPause()
		// TODO may want to modify this - i.e. not needed if returning from PreferenceActivity?
		this.isVisible = true;
		
		updateLUT(sp.getString("updateTime", ""));
		// update fragments when going from pause to active state
		if (!mSectionsPagerAdapter.fragments.isEmpty())
			mSectionsPagerAdapter.notifyDataSetChanged();
		super.onResume();
	}
	
	private void restoreLastModifiedFailedTime(){
		if (sp.contains("lastModifiedFailedTime")){
			lastModifiedFailedTime.parse(sp.getString("lastModifiedFailedTime", null));
		}
	}

	@Override
	public boolean onCreateOptionsMenu(Menu menu) {
		// Inflate the menu; this adds items to the action bar if it is present.
		getMenuInflater().inflate(R.menu.reporter, menu);
		MenuItem searchItem = menu.findItem(R.id.action_search);
		SeqprodSearchView searchView = (SeqprodSearchView) MenuItemCompat
				.getActionView(searchItem);
		if (null != searchView) {
			SearchManager searchManager = (SearchManager) getSystemService(Context.SEARCH_SERVICE);
			// Assumes current activity is the searchable activity
			searchView.setSearchableInfo(searchManager.getSearchableInfo(getComponentName()));
			searchView.setIconifiedByDefault(true);
		}
		return super.onCreateOptionsMenu(menu);
	}

	@Override
	public boolean onOptionsItemSelected(MenuItem item) {
		// Handle action bar item clicks here. The action bar will
		// automatically handle clicks on the Home/Up button, so long
		// as you specify a parent activity in AndroidManifest.xml.
		int id = item.getItemId();
		if (id == R.id.action_settings) {
			Intent setPrefs = new Intent(this, SeqprodPreferencesActivity.class);
			startActivity(setPrefs);
			return true;
		}
		// An alert dialog is invoked for the user to select the sorting method
		// to apply on the list of each fragment
		else if (id == R.id.sort_by) {
			AlertDialog.Builder builder = new AlertDialog.Builder(this);
			builder.setTitle(R.string.sort_dialog).setSingleChoiceItems(
					R.array.sorting_method_types, sortIndex,
					new DialogInterface.OnClickListener() {
						public void onClick(DialogInterface dialog, int selected) {
							List<ReportListFragment> fragments = mSectionsPagerAdapter.fragments;
							sortIndex = selected;
							for (int i = 0; i < fragments.size(); ++i) {
								ReportListFragment tmp = fragments.get(i);
								tmp.setSortIndex(selected);
								tmp.sortFragment();
								tmp.getAdapter().notifyDataSetChanged();
							}
							dialog.dismiss();
						}
					});
			builder.show();
		}
		return super.onOptionsItemSelected(item);
	}

	@Override
	public void onTabSelected(ActionBar.Tab tab,
			FragmentTransaction fragmentTransaction) {
		// When the given tab is selected, switch to the corresponding page in
		// the ViewPager.
		mViewPager.setCurrentItem(tab.getPosition());
	}

	@Override
	public void onTabUnselected(ActionBar.Tab tab,
			FragmentTransaction fragmentTransaction) {
	}

	@Override
	public void onTabReselected(ActionBar.Tab tab,
			FragmentTransaction fragmentTransaction) {
	}

<<<<<<< HEAD
	public static String getType(int index){
		return types[index];
	}
	
=======
	@Override
	protected void onNewIntent(Intent intent) {
		setIntent(intent);
		handleIntent(intent);
	}

	/*
	 * This is for SearchView widget, handle searching/filtering
	 */
	private void handleIntent(Intent intent) {
		if (Intent.ACTION_SEARCH.equals(intent.getAction())) {
			this.isVisible = true; // NEED TO SEE IF THIS IS SAFE: but we assume
								   // we cannot search when the app is off screen
			String query = intent.getStringExtra(SearchManager.QUERY);
			Log.d(TAG, "Calling Search/Filter code...");
			List<ReportListFragment> fragments = mSectionsPagerAdapter.fragments;
			 for (int i = 0; i < fragments.size(); i++) { 
				 ReportListFragment tmp = fragments.get(i); 
				 if (null != tmp) 
					 tmp.setSearchFilter(query); 
			 }
		}
	}

	public static String getType(int index) {
		return types[index];
	}

	public static String timeToStringConverter(Time time){
		return time.format("%Y-%m-%d %H:%M:%S");
	}

>>>>>>> 7481814f
	/**
	 * A {@link FragmentPagerAdapter} that returns a fragment corresponding to
	 * one of the sections/tabs/pages.
	 */
	public class SectionsPagerAdapter extends FragmentPagerAdapter {
		private List<ReportListFragment> fragments;

		public SectionsPagerAdapter(FragmentManager fm) {
			super(fm);
			fragments = new ArrayList<ReportListFragment>();
		}

		@Override
		public Fragment getItem(int position) {
			// getItem is called to instantiate the fragment for the given page.
			if (position >= this.fragments.size() || this.fragments.size() == 0
					|| null == this.fragments.get(position)) {
				fragments.add(position,
						ReportListFragment.newInstance(position + 1));
			}
			return fragments.get(position);
		}

		@Override
		public int getCount() {
			return types.length;
		}

		@Override
		public CharSequence getPageTitle(int position) {
			Locale l = Locale.getDefault();
			if (position >= 0 && position < types.length)
				return types[position].toUpperCase(l);
			return null;
		}

		// Forces each Item in the list to be re-created which allows the lists
		// to be updated dynamically
		@Override
		public int getItemPosition(Object object) {
			return POSITION_NONE;
		}
	}

	/*
	 * This function sets the Timer, but DOES NOT launches Http task
	 */
	private void scheduleUpdate() {
		// Update data range here as well
		Log.v(TAG, "Entered sheduleUpdates");
		// Start update ONLY if host URL is valid
		if (null == this.updateRange
				|| null == this.updateHost
				|| this.updateHost.isEmpty()
				|| this.updateRange.equals(getResources().getString(
						R.string.pref_summaryScope_default))
				|| this.updateFrequency == 0) {
			if (null != this.timer) {
				this.timer.cancel();
				Log.d(TAG, "Http Updates Canceled");
			}
			this.timerScheduled = false;
			this.updateFrequency = 0;
			return;
		}
		Log.d(TAG, "Will schedule Timer to trigger updates from "
				+ this.updateHost);
		// Schedule Alert here
		// DEBUG ONLY
		// this.updateFrequency = 1;
		long INTERVAL = this.updateFrequency * 60 * 1000L;
		if (this.timerScheduled) {
			this.timer.cancel();
			Log.d(TAG, "Http Updates Canceled");
		}
		this.timer = new Timer();
		this.timer.schedule(new TimedHttpTask(), INITIAL_TIMER_DELAY, INTERVAL);
		this.timerScheduled = true;
	}

	/*
	 * Update Activity's variables with new values from SharedPreferences,
	 * launch Http task if going from OFF to ON state
	 */
	private void updateActivityPrefs() {
		Log.v(TAG, "Entered updateActivityPrefs");
		if (null == this.sp) // This check may be not needed
			return;
		this.updateHost = sp.getString("pref_hostName", null);
		this.updateRange = sp.getString("pref_summaryScope", null);
<<<<<<< HEAD
		this.notificationSetting = sp.getString("pref_notificationSettings", NOTIFICATIONS_WEB_UPDATES);
=======
>>>>>>> 7481814f
		String uf = sp.getString("pref_syncFreq", SYNC_OFF);
		if (!uf.equals(SYNC_OFF)) {
			try {
				this.updateFrequency = Integer.parseInt(uf.substring(0,
						uf.lastIndexOf(" ")));
			} catch (NumberFormatException ne) {
				Log.e(TAG,
						"Malformed value for update frequency, will not update");
				this.updateFrequency = 0;
			}
		} else {
			this.updateFrequency = 0;
		}
		scheduleUpdate();
	}

	private void updateLUT(String updateTime) {
		if (!updateTime.equals("")){
		TextView updateView = (TextView)findViewById(R.id.updateTimeView);
		updateView.setVisibility(View.VISIBLE);
		String newTitle = "Most Recent Workflow Modification Time: " + updateTime;
		updateView.setText(newTitle);
		updateView.invalidate();
		}		
	}

	/*
	 * Broadcast Receiver for Preference Update Broadcast, updates variables
	 * with preference values
	 */
	class PreferenceUpdateReceiver extends BroadcastReceiver {
		@Override
		public void onReceive(Context context, Intent intent) {
			Log.d(TAG,
					"Entered onReceive for PreferenceUpdate, Broadcast received");
			updateActivityPrefs();
		}

	}

	@SuppressLint("NewApi")
	/*
	 * Broadcast Receiver for Data Update Broadcast
	 */
	class DataUpdateReceiver extends BroadcastReceiver {
		@Override
		public void onReceive(Context context, Intent intent) {
<<<<<<< HEAD
			if (isVisible!=((MainApplication)getApplication()).getisCurrentActivityVisible()){
				LocalBroadcastManager.getInstance(getApplicationContext()).unregisterReceiver(this);
			}
			else{
				Log.d(TAG, "Entered onReceive for DataUpdate, Broadcast received");
				if (ReporterActivity.this.isVisible) {
					Toast.makeText(ReporterActivity.this, "Update Received",
							Toast.LENGTH_SHORT).show();
					//TODO isVisible is being set to false when on preference page, do we want this?
				} else {
					if (!notificationSetting.equals(NOTIFICATIONS_OFF)){
						Intent mNIntent = new Intent(context, ReporterActivity.class);
						PendingIntent mCIntent = PendingIntent.getActivity(context, 0,
								mNIntent, Intent.FLAG_ACTIVITY_NEW_TASK);
						
						// Send a certain notification based on which shared preference selected 
						Notification.Builder notificationBuilder = new Notification.Builder(context);
						notificationBuilder.setSmallIcon(android.R.drawable.stat_sys_warning)
=======
			sp.edit().putString("updateTime", intent.getStringExtra("updateTime")).apply();
			Log.d(TAG, "Entered onReceive for DataUpdate, Broadcast received");
			if (ReporterActivity.this.isVisible) {
				Toast.makeText(ReporterActivity.this, "Update Received",
						Toast.LENGTH_SHORT).show();
				updateLUT(intent.getStringExtra("updateTime"));
			} else {
				Intent mNIntent = new Intent(context, ReporterActivity.class);
				PendingIntent mCIntent = PendingIntent.getActivity(context, 0,
						mNIntent, Intent.FLAG_ACTIVITY_NEW_TASK);
				Notification.Builder notificationBuilder = new Notification.Builder(
						context).setTicker("Update Received")
						.setSmallIcon(android.R.drawable.stat_sys_warning)
>>>>>>> 7481814f
						.setAutoCancel(true)
						.setContentTitle("Seqprod Reporter")
						.setContentIntent(mCIntent);
								if(notificationSetting.equals(NOTIFICATIONS_WEB_UPDATES)){
									notificationBuilder.setTicker("Update Received")
									.setContentText("Update Received");
									
								}
								else if (!Time.isEpoch(lastModifiedFailedTime) 
										&& intent.hasExtra("modifiedFailedTime")){
									notificationBuilder
									.setTicker("Critical Update Received")
									.setContentText("Critical Update Received")
									.setLights(Color.RED, 500, 1000);
									if (notificationSetting.equals(NOTIFICATIONS_CRITICAL_UPDATES_SOUND)){
										//May need to change the notification sound type
										notificationBuilder.setSound(RingtoneManager.getDefaultUri(RingtoneManager.TYPE_NOTIFICATION));
									}
								}
									
								
						// Pass the Notification to the NotificationManager:
						NotificationManager mNotificationManager = (NotificationManager) context
								.getSystemService(Context.NOTIFICATION_SERVICE);
						mNotificationManager.notify(0, notificationBuilder.build());
					}
				}
				if (!isDestroyed()){
					mSectionsPagerAdapter.notifyDataSetChanged();
				}
				if (intent.hasExtra("modifiedFailedTime"))
					lastModifiedFailedTime.parse(intent.getStringExtra("modifiedFailedTime"));
			}
<<<<<<< HEAD
		}
=======
			
			if (ReporterActivity.this.isVisible)
				mSectionsPagerAdapter.notifyDataSetChanged();

		}

>>>>>>> 7481814f
	}

	/*
	 * Task used by the Timer to launch Http requests
	 */
	class TimedHttpTask extends TimerTask {
		@Override
		public void run() {
			if (isVisible != ((MainApplication)getApplication()).getisCurrentActivityVisible()){
				timer.cancel();
			}
			else{
			Log.d(TAG,
					"Entered TimedHttpTask, here we need to launch HTTP request");
			new getreportHTTP(getApplicationContext(), sp).execute(lastModifiedFailedTime);
			}
		}
			
	}
	
}<|MERGE_RESOLUTION|>--- conflicted
+++ resolved
@@ -109,11 +109,6 @@
 		this.sp = getSharedPreferences(PREFERENCE_FILE, MODE_PRIVATE);
 		// Read preferences
 		this.updateActivityPrefs();
-<<<<<<< HEAD
-		
-=======
-
->>>>>>> 7481814f
 		// Set up the action bar.
 		final ActionBar actionBar = getSupportActionBar();
 		actionBar.setNavigationMode(ActionBar.NAVIGATION_MODE_TABS);
@@ -257,12 +252,6 @@
 			FragmentTransaction fragmentTransaction) {
 	}
 
-<<<<<<< HEAD
-	public static String getType(int index){
-		return types[index];
-	}
-	
-=======
 	@Override
 	protected void onNewIntent(Intent intent) {
 		setIntent(intent);
@@ -295,7 +284,6 @@
 		return time.format("%Y-%m-%d %H:%M:%S");
 	}
 
->>>>>>> 7481814f
 	/**
 	 * A {@link FragmentPagerAdapter} that returns a fragment corresponding to
 	 * one of the sections/tabs/pages.
@@ -386,10 +374,8 @@
 			return;
 		this.updateHost = sp.getString("pref_hostName", null);
 		this.updateRange = sp.getString("pref_summaryScope", null);
-<<<<<<< HEAD
 		this.notificationSetting = sp.getString("pref_notificationSettings", NOTIFICATIONS_WEB_UPDATES);
-=======
->>>>>>> 7481814f
+		
 		String uf = sp.getString("pref_syncFreq", SYNC_OFF);
 		if (!uf.equals(SYNC_OFF)) {
 			try {
@@ -437,17 +423,21 @@
 	class DataUpdateReceiver extends BroadcastReceiver {
 		@Override
 		public void onReceive(Context context, Intent intent) {
-<<<<<<< HEAD
 			if (isVisible!=((MainApplication)getApplication()).getisCurrentActivityVisible()){
 				LocalBroadcastManager.getInstance(getApplicationContext()).unregisterReceiver(this);
 			}
-			else{
+			
+			else {
+				sp.edit().putString("updateTime", intent.getStringExtra("updateTime")).apply();
 				Log.d(TAG, "Entered onReceive for DataUpdate, Broadcast received");
+			
 				if (ReporterActivity.this.isVisible) {
 					Toast.makeText(ReporterActivity.this, "Update Received",
 							Toast.LENGTH_SHORT).show();
+					updateLUT(intent.getStringExtra("updateTime"));
 					//TODO isVisible is being set to false when on preference page, do we want this?
 				} else {
+					
 					if (!notificationSetting.equals(NOTIFICATIONS_OFF)){
 						Intent mNIntent = new Intent(context, ReporterActivity.class);
 						PendingIntent mCIntent = PendingIntent.getActivity(context, 0,
@@ -456,21 +446,6 @@
 						// Send a certain notification based on which shared preference selected 
 						Notification.Builder notificationBuilder = new Notification.Builder(context);
 						notificationBuilder.setSmallIcon(android.R.drawable.stat_sys_warning)
-=======
-			sp.edit().putString("updateTime", intent.getStringExtra("updateTime")).apply();
-			Log.d(TAG, "Entered onReceive for DataUpdate, Broadcast received");
-			if (ReporterActivity.this.isVisible) {
-				Toast.makeText(ReporterActivity.this, "Update Received",
-						Toast.LENGTH_SHORT).show();
-				updateLUT(intent.getStringExtra("updateTime"));
-			} else {
-				Intent mNIntent = new Intent(context, ReporterActivity.class);
-				PendingIntent mCIntent = PendingIntent.getActivity(context, 0,
-						mNIntent, Intent.FLAG_ACTIVITY_NEW_TASK);
-				Notification.Builder notificationBuilder = new Notification.Builder(
-						context).setTicker("Update Received")
-						.setSmallIcon(android.R.drawable.stat_sys_warning)
->>>>>>> 7481814f
 						.setAutoCancel(true)
 						.setContentTitle("Seqprod Reporter")
 						.setContentIntent(mCIntent);
@@ -498,22 +473,15 @@
 						mNotificationManager.notify(0, notificationBuilder.build());
 					}
 				}
-				if (!isDestroyed()){
-					mSectionsPagerAdapter.notifyDataSetChanged();
-				}
+
 				if (intent.hasExtra("modifiedFailedTime"))
 					lastModifiedFailedTime.parse(intent.getStringExtra("modifiedFailedTime"));
-			}
-<<<<<<< HEAD
-		}
-=======
 			
-			if (ReporterActivity.this.isVisible)
-				mSectionsPagerAdapter.notifyDataSetChanged();
-
-		}
-
->>>>>>> 7481814f
+				if (ReporterActivity.this.isVisible)
+					mSectionsPagerAdapter.notifyDataSetChanged();
+			
+			}
+		}
 	}
 
 	/*
