--- conflicted
+++ resolved
@@ -1,179 +1,169 @@
-package ca.on.oicr.pde.seqprodreporter;
-
-import java.io.BufferedReader;
-import java.io.IOException;
-import java.io.InputStream;
-import java.io.InputStreamReader;
-import java.lang.ref.WeakReference;
-import java.util.ArrayList;
-import java.util.List;
-
-import android.content.ContentResolver;
-import android.content.res.Resources;
-import android.database.Cursor;
-import android.os.AsyncTask;
-import android.text.format.Time;
-import android.util.Log;
-import ca.on.oicr.pde.seqprodprovider.DataContract;
-
-public class JsonLoaderTask extends AsyncTask<Boolean, Void, List<Report>> {
-
-	private WeakReference<ReportListFragment> mParent;
-	private String TYPE;
-	private Time lastUpdated;
-
-	public JsonLoaderTask(ReportListFragment parent, String type,
-			Time lastUpdate) {
-		super();
-		mParent = new WeakReference<ReportListFragment>(parent);
-		TYPE = type;
-		this.lastUpdated = lastUpdate;
-	}
-
-	@Override
-	protected List<Report> doInBackground(Boolean... params) {
-		List<Report> reports = null;
+package ca.on.oicr.pde.seqprodreporter;
+
+import java.io.BufferedReader;
+import java.io.IOException;
+import java.io.InputStream;
+import java.io.InputStreamReader;
+import java.lang.ref.WeakReference;
+import java.util.ArrayList;
+import java.util.List;
+
+import android.content.ContentResolver;
+import android.content.res.Resources;
+import android.database.Cursor;
+import android.os.AsyncTask;
+import android.text.format.Time;
+import android.util.Log;
+import ca.on.oicr.pde.seqprodprovider.DataContract;
+
+public class JsonLoaderTask extends AsyncTask<Boolean, Void, List<Report>> {
+
+	private WeakReference<ReportListFragment> mParent;
+	private String TYPE;
+	private Time lastUpdated;
+
+	public JsonLoaderTask(ReportListFragment parent, String type,
+			Time lastUpdate) {
+		super();
+		mParent = new WeakReference<ReportListFragment>(parent);
+		TYPE = type;
+		this.lastUpdated = lastUpdate;
+	}
+
+	@Override
+	protected List<Report> doInBackground(Boolean... params) {
+		List<Report> reports = null;
 		try {
-<<<<<<< HEAD
-			report = getReportsFromFile();
-		} catch (IOException ie) {
-			ie.printStackTrace();
-		} catch (RuntimeException kos){
-			Log.d(ReporterActivity.TAG, "Caught exception");
-		}
-		
-		return report;
-=======
-			reports = params[0].booleanValue() == Boolean.TRUE ? getReportsFromFile()
-					: getReportsFromDB();
-		} catch (NullPointerException npe) { // TODO fix later
-			npe.printStackTrace();
-		} catch (IOException ioe) {
-			ioe.printStackTrace();
-		}
-		return reports;
->>>>>>> b4f32595
-
-	}
-
-	@Override
-	protected void onPostExecute(List<Report> result) {
-
-		if (null != result && null != mParent.get()) {
-			Log.d(ReporterActivity.TAG, "Loaded " + result.size()
-					+ " records for " + TYPE);
-			mParent.get().addLocalReports(result);
-		}
-	}
-
-	private List<Report> getReportsFromDB(Void... params)
-			throws NullPointerException {
-		List<Report> results = this.queryReportData();
-		return results;
-	}
-
-	/*
-	 *  Functions for getting data from cursor
-	 */
-	private ArrayList<Report> queryReportData() {
-		Cursor result = mParent.get().getActivity().getApplication()
-				.getContentResolver()
-				.query(DataContract.CONTENT_URI, null, DataContract.WR_TYPE + "=?", new String[]{TYPE}, null);
-		ArrayList<Report> rValue = new ArrayList<Report>();
-
-		if (result != null) {
-			if (result.moveToFirst()) {
-				do {
-					Report newEntry = getReportDataFromCursor(result);
-					if (TYPE.equals(ReporterActivity.types[2]) && !newEntry.getrProgress().isEmpty())
-					rValue.add(newEntry);
-				} while (result.moveToNext() == true);
-			}
-			result.close();
-		}
-		return rValue;
-	}
-
-	/*
-	 * Create a Report and return it, set progress only for pending runs
-	 */
-	private Report getReportDataFromCursor(Cursor cursor) {
-		String sname = cursor.getString(cursor
-				.getColumnIndex(DataContract.SAMPLE));
-		String wname = cursor.getString(cursor
-				.getColumnIndex(DataContract.WORKFLOW));
-		String wversion = cursor.getString(cursor
-				.getColumnIndex(DataContract.WF_VERSION));
-		String ctime = cursor.getString(cursor
-				.getColumnIndex(DataContract.CR_TIME));
-		String ltime = cursor.getString(cursor
-				.getColumnIndex(DataContract.LM_TIME));
-		String wrunid = cursor.getString(cursor
-				.getColumnIndex(DataContract.WR_ID));
-		String wrunstatus = cursor.getString(cursor
-				.getColumnIndex(DataContract.STATUS));
-		String wruntype   = cursor.getString(cursor
-				.getColumnIndex(DataContract.WR_TYPE));
-		String wrprogress = cursor.getString(cursor
-				.getColumnIndex(DataContract.PROGRESS));
-		// Construct Report from obtained values
-		Report newEntry = new Report(sname, wname, wversion, ctime, ltime, wrunid, wrunstatus, wruntype, false);
-		if (wruntype.equals(ReporterActivity.types[2]))
-			newEntry.setrProgress(wrprogress);
-		return newEntry;
-	}
-
-
-	@Deprecated
-	private List<Report> getReportsFromFile(Void... params) throws IOException {
-
-		Resources res = mParent.get().getResources();
-
-		String jsonLine = "";
-		String jString = "";
-
-		Log.d(ReporterActivity.TAG, "Will Load the data from static test.json");
-		InputStream fis = res.openRawResource(R.raw.test);
-		BufferedReader br = new BufferedReader(new InputStreamReader(fis));
-
-		while (null != (jsonLine = br.readLine())) {
-			jString = jString.concat(jsonLine);
-		}
-		br.close();
-		List<Report> results = getRecordsFromJSON(jString, this.TYPE);
-		// Insert data into DB
-		if (null != results) {
-			ContentResolver cr = mParent.get().getActivity().getApplication()
-					.getContentResolver();
-			for (Report rep : results) {
-				cr.insert(DataContract.CONTENT_URI, Report.convertToCV(rep));
-			}
-		}
-
-		return results;
-	}
-
-    /*
-     * Get list of Report objects from a long JSON string
-     */
-	public List<Report> getRecordsFromJSON(String JsonString, String type) {
-
-		String [] types = {type};
-		JsonParser jp = new JsonParser(JsonString, types, this.lastUpdated);
-		List<Report> result = jp.getParsedJSON();
-		Time newLatest = jp.getNewUpdateTime();
-
-		if (null == lastUpdated || lastUpdated.before(newLatest))
-
-			// Called only when the corresponding fragment's tab is selected
-			if (this.mParent.get().getSectionNumber() - 1 == this.mParent.get()
-					.getActivity().getActionBar().getSelectedNavigationIndex()) {
-
-				this.mParent.get().setLastUpdateTime(newLatest);
-				Log.d(ReporterActivity.TAG, "Updated last update time for "	+ TYPE);
-			}
-
-		return result;
-	}
-
-}
+			reports = params[0].booleanValue() == Boolean.TRUE ? getReportsFromFile()
+					: getReportsFromDB();
+		} catch (NullPointerException npe) { // TODO fix later
+			npe.printStackTrace();
+		} catch (IOException ioe) {
+			ioe.printStackTrace();
+		} catch (RuntimeException rte){
+			Log.d(ReporterActivity.TAG, "Caught exception");
+		}
+		return reports;
+	}
+
+	@Override
+	protected void onPostExecute(List<Report> result) {
+
+		if (null != result && null != mParent.get()) {
+			Log.d(ReporterActivity.TAG, "Loaded " + result.size()
+					+ " records for " + TYPE);
+			mParent.get().addLocalReports(result);
+		}
+	}
+
+	private List<Report> getReportsFromDB(Void... params)
+			throws NullPointerException {
+		List<Report> results = this.queryReportData();
+		return results;
+	}
+
+	/*
+	 *  Functions for getting data from cursor
+	 */
+	private ArrayList<Report> queryReportData() {
+		Cursor result = mParent.get().getActivity().getApplication()
+				.getContentResolver()
+				.query(DataContract.CONTENT_URI, null, DataContract.WR_TYPE + "=?", new String[]{TYPE}, null);
+		ArrayList<Report> rValue = new ArrayList<Report>();
+
+		if (result != null) {
+			if (result.moveToFirst()) {
+				do {
+					Report newEntry = getReportDataFromCursor(result);
+					if (TYPE.equals(ReporterActivity.types[2]) && !newEntry.getrProgress().isEmpty())
+					rValue.add(newEntry);
+				} while (result.moveToNext() == true);
+			}
+			result.close();
+		}
+		return rValue;
+	}
+
+	/*
+	 * Create a Report and return it, set progress only for pending runs
+	 */
+	private Report getReportDataFromCursor(Cursor cursor) {
+		String sname = cursor.getString(cursor
+				.getColumnIndex(DataContract.SAMPLE));
+		String wname = cursor.getString(cursor
+				.getColumnIndex(DataContract.WORKFLOW));
+		String wversion = cursor.getString(cursor
+				.getColumnIndex(DataContract.WF_VERSION));
+		String ctime = cursor.getString(cursor
+				.getColumnIndex(DataContract.CR_TIME));
+		String ltime = cursor.getString(cursor
+				.getColumnIndex(DataContract.LM_TIME));
+		String wrunid = cursor.getString(cursor
+				.getColumnIndex(DataContract.WR_ID));
+		String wrunstatus = cursor.getString(cursor
+				.getColumnIndex(DataContract.STATUS));
+		String wruntype   = cursor.getString(cursor
+				.getColumnIndex(DataContract.WR_TYPE));
+		String wrprogress = cursor.getString(cursor
+				.getColumnIndex(DataContract.PROGRESS));
+		// Construct Report from obtained values
+		Report newEntry = new Report(sname, wname, wversion, ctime, ltime, wrunid, wrunstatus, wruntype, false);
+		if (wruntype.equals(ReporterActivity.types[2]))
+			newEntry.setrProgress(wrprogress);
+		return newEntry;
+	}
+
+
+	@Deprecated
+	private List<Report> getReportsFromFile(Void... params) throws IOException {
+
+		Resources res = mParent.get().getResources();
+
+		String jsonLine = "";
+		String jString = "";
+
+		Log.d(ReporterActivity.TAG, "Will Load the data from static test.json");
+		InputStream fis = res.openRawResource(R.raw.test);
+		BufferedReader br = new BufferedReader(new InputStreamReader(fis));
+
+		while (null != (jsonLine = br.readLine())) {
+			jString = jString.concat(jsonLine);
+		}
+		br.close();
+		List<Report> results = getRecordsFromJSON(jString, this.TYPE);
+		// Insert data into DB
+		if (null != results) {
+			ContentResolver cr = mParent.get().getActivity().getApplication()
+					.getContentResolver();
+			for (Report rep : results) {
+				cr.insert(DataContract.CONTENT_URI, Report.convertToCV(rep));
+			}
+		}
+
+		return results;
+	}
+
+    /*
+     * Get list of Report objects from a long JSON string
+     */
+	public List<Report> getRecordsFromJSON(String JsonString, String type) {
+
+		String [] types = {type};
+		JsonParser jp = new JsonParser(JsonString, types, this.lastUpdated);
+		List<Report> result = jp.getParsedJSON();
+		Time newLatest = jp.getNewUpdateTime();
+
+		if (null == lastUpdated || lastUpdated.before(newLatest))
+
+			// Called only when the corresponding fragment's tab is selected
+			if (this.mParent.get().getSectionNumber() - 1 == this.mParent.get()
+					.getActivity().getActionBar().getSelectedNavigationIndex()) {
+
+				this.mParent.get().setLastUpdateTime(newLatest);
+				Log.d(ReporterActivity.TAG, "Updated last update time for "	+ TYPE);
+			}
+
+		return result;
+	}
+
+}