package ca.on.oicr.pde.seqprodreporter;

import java.util.ArrayList;
import java.util.Collections;
import java.util.Comparator;
import java.util.List;
import android.R.color;
import android.content.Context;
import android.view.LayoutInflater;
import android.view.View;
import android.view.ViewGroup;
import android.widget.ArrayAdapter;
import android.widget.ProgressBar;
import android.widget.TextView;

public class ReportAdapter extends ArrayAdapter<Report> {

	private Context mContext;
	// TODO (PDE-577) need to flag updated reports, for this we need to extract
	// time and compare it to the time of the last update
	// This parameter may be local to this adapter
	private List<Report> list = new ArrayList<Report>();
	private static LayoutInflater inflater = null;
<<<<<<< HEAD
	private final int UPDATE_COLOR = color.holo_orange_light;

	public ReportAdapter(Context context, int resource) {
		super(context, resource);
		this.mContext = context;
=======
	private final int UPDATE_COLOR = color.holo_green_dark;
	private final int DEFAULT_COLOR = color.white;
		
	public ReportAdapter(Context c) {
		this.mContext = c;
>>>>>>> 2fe7799c
		inflater = LayoutInflater.from(mContext);
	}

	@Override
	public int getCount() {
		return this.list.size();
	}

	@Override
	public Report getItem(int position) {
		return this.list.get(position);
	}

	@Override
	public long getItemId(int position) {
		return position;
	}

	@Override
	public View getView(int position, View convertView, ViewGroup parent) {

		View newView = convertView;
		ReportHolder holder;
		Report curr = list.get(position);

		if (null == convertView) {
			holder = new ReportHolder();
			newView = inflater.inflate(R.layout.report, null);
			holder.samplename = (TextView) newView
					.findViewById(R.id.report_samplename);
			holder.wfname = (TextView) newView.findViewById(R.id.report_wfname);
			holder.ctime = (TextView) newView.findViewById(R.id.report_ctime);
			holder.lmtime = (TextView) newView.findViewById(R.id.report_lmtime);
			holder.pbar = (ProgressBar) newView.findViewById(R.id.report_pbar);
			newView.setTag(holder);
		} else {
			holder = (ReportHolder) newView.getTag();
		}

		holder.samplename.setText("Sample: " + curr.getrSampleName());
		holder.wfname.setText(curr.getrWorkflowName() + " "
				+ curr.getrWorkflowVersion());
		holder.ctime.setText("Created: " + curr.getrCreateTime());
		holder.lmtime.setText("Modified: " + curr.getrLastmodTime());
		if (null != curr.getrProgress()) {
			holder.pbar.setProgress(curr.progressValue());
			holder.pbar.setVisibility(ProgressBar.VISIBLE);
		}
<<<<<<< HEAD
		if (curr.getrUpdated())
			// TODO (PDE-577) this doesn't have any effect at the moment, need
			// to debug
			// perhaps, invalidate the corresponding View?
			holder.samplename.setBackgroundColor(UPDATE_COLOR);

=======
		
		if (curr.getrUpdated()){
			newView.setBackgroundResource(UPDATE_COLOR);	
		}	
		else {
			newView.setBackgroundResource(DEFAULT_COLOR);
		} 
>>>>>>> 2fe7799c
		return newView;
	}

	static class ReportHolder {
		TextView samplename;
		TextView wfname;
		TextView ctime;
		TextView lmtime;
		ProgressBar pbar;

	}

	public void add(Report listItem) {
		list.add(listItem);
	}
<<<<<<< HEAD

	public void sortList(Comparator<Report> comp) {
		Collections.sort(list, comp);
=======
	
	public List<Report> getList(){
        //TODO we may use this point to control sorting, also see Report.java code for Comparators
		return list;
>>>>>>> 2fe7799c
	}

	public void removeAllViews() {
		list.clear();
	}

}<|MERGE_RESOLUTION|>--- conflicted
+++ resolved
@@ -21,19 +21,13 @@
 	// This parameter may be local to this adapter
 	private List<Report> list = new ArrayList<Report>();
 	private static LayoutInflater inflater = null;
-<<<<<<< HEAD
-	private final int UPDATE_COLOR = color.holo_orange_light;
+	private final int UPDATE_COLOR = color.holo_green_dark;
+	private final int DEFAULT_COLOR = color.white;
+	
 
 	public ReportAdapter(Context context, int resource) {
 		super(context, resource);
 		this.mContext = context;
-=======
-	private final int UPDATE_COLOR = color.holo_green_dark;
-	private final int DEFAULT_COLOR = color.white;
-		
-	public ReportAdapter(Context c) {
-		this.mContext = c;
->>>>>>> 2fe7799c
 		inflater = LayoutInflater.from(mContext);
 	}
 
@@ -82,14 +76,7 @@
 			holder.pbar.setProgress(curr.progressValue());
 			holder.pbar.setVisibility(ProgressBar.VISIBLE);
 		}
-<<<<<<< HEAD
-		if (curr.getrUpdated())
-			// TODO (PDE-577) this doesn't have any effect at the moment, need
-			// to debug
-			// perhaps, invalidate the corresponding View?
-			holder.samplename.setBackgroundColor(UPDATE_COLOR);
 
-=======
 		
 		if (curr.getrUpdated()){
 			newView.setBackgroundResource(UPDATE_COLOR);	
@@ -97,7 +84,7 @@
 		else {
 			newView.setBackgroundResource(DEFAULT_COLOR);
 		} 
->>>>>>> 2fe7799c
+
 		return newView;
 	}
 
@@ -113,17 +100,10 @@
 	public void add(Report listItem) {
 		list.add(listItem);
 	}
-<<<<<<< HEAD
 
 	public void sortList(Comparator<Report> comp) {
 		Collections.sort(list, comp);
-=======
-	
-	public List<Report> getList(){
-        //TODO we may use this point to control sorting, also see Report.java code for Comparators
-		return list;
->>>>>>> 2fe7799c
-	}
+    }
 
 	public void removeAllViews() {
 		list.clear();
