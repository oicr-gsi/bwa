--- conflicted
+++ resolved
@@ -70,15 +70,10 @@
 	private static final String NOTIFICATIONS_OFF = "Off";
 	private static final String NOTIFICATIONS_WEB_UPDATES = "Web Updates";
 	private static final String NOTIFICATIONS_CRITICAL_UPDATES = "Critical Updates";
-<<<<<<< HEAD
-	private static final String NOTIFICATIONS_CRITICAL_UPDATES_SOUND = "Critical Updates With Sound"; 
-	
+	private static final String NOTIFICATIONS_CRITICAL_UPDATES_SOUND = "Critical Updates With Sound";
 	public static final int COMPLETED_WORKFLOW_TAB_INDEX = 0;
 	public static final int FAILED_WORKFLOW_TAB_INDEX = 1;
 	public static final int PENDING_WORKFLOW_TAB_INDEX = 2;
-=======
-	private static final String NOTIFICATIONS_CRITICAL_UPDATES_SOUND = "Critical Updates With Sound";
->>>>>>> 2a3eab83
 
 	static final String PREFCHANGE_INTENT = "ca.on.oicr.pde.seqprodreporter.prefsChanged";
 	static final String DATACHANGE_INTENT = "ca.on.oicr.pde.seqprodreporter.updateLoaded";
@@ -136,7 +131,7 @@
 		// loaded
 		// alongside the current selected tab's fragment
 		mViewPager.setOffscreenPageLimit(types.length - 1);
-		
+
 		// When swiping between different sections, select the corresponding
 		// tab. We can also use ActionBar.Tab#select() to do this if we have
 		// a reference to the Tab.
@@ -191,11 +186,15 @@
 			// the adapter. Also specify this Activity object, which implements
 			// the TabListener interface, as the callback (listener) for when
 			// this tab is selected.
-<<<<<<< HEAD
-			actionBar.addTab(actionBar.newTab()
-					.setText(mSectionsPagerAdapter.getPageTitle(i))
-					.setTabListener(this));
-		}	
+			actionBar.addTab(
+						actionBar.newTab()
+				  	   .setText(mSectionsPagerAdapter.getPageTitle(i))
+					   .setTabListener(this));
+		}
+
+		if (null == lastModifiedFailedTime)
+			lastModifiedFailedTime = new Time();
+
 		
 		//TODO: Need to select correct tab without giving IndexOutOfRangeException
 		/*Intent intent = getIntent();
@@ -203,17 +202,6 @@
 			int selectedTab = intent.getIntExtra("selectedTab",COMPLETED_WORKFLOW_TAB_INDEX);
 			mViewPager.setCurrentItem(selectedTab);
 		}*/
-=======
-			actionBar.addTab(
-						actionBar.newTab()
-				  	   .setText(mSectionsPagerAdapter.getPageTitle(i))
-					   .setTabListener(this));
-		}
-
-		if (null == lastModifiedFailedTime)
-			lastModifiedFailedTime = new Time();
-
->>>>>>> 2a3eab83
 	}
 
 	@Override
@@ -239,7 +227,6 @@
 		// update fragments when going from pause to active state
 		if (!mSectionsPagerAdapter.fragments.isEmpty())
 			mSectionsPagerAdapter.notifyDataSetChanged();
-		
 		super.onResume();
 	}
 
@@ -257,10 +244,7 @@
 		if (null != this.mSearchQuery && !this.mSearchQuery.isEmpty())
 			outState.putString("currentSearchQuery", this.mSearchQuery);
 	}
-<<<<<<< HEAD
 	
-=======
-
 	/*
 	 * private void storeLastModifiedFailedTime() { sp.edit()
 	 * .putString("lastModifiedFailedTime",
@@ -271,7 +255,6 @@
 	 * Time().format2445())); }
 	 */
 
->>>>>>> 2a3eab83
 	@Override
 	public boolean onCreateOptionsMenu(Menu menu) {
 		// Inflate the menu; this adds items to the action bar if it is present.
