--- conflicted
+++ resolved
@@ -251,13 +251,10 @@
 		return types[index];
 	}
 
-<<<<<<< HEAD
 	public static String timeToStringConverter(Time time){
 		return time.format("%Y-%m-%d %H:%M:%S");
 	}
 
-=======
->>>>>>> be84b29b
 	/**
 	 * A {@link FragmentPagerAdapter} that returns a fragment corresponding to
 	 * one of the sections/tabs/pages.
@@ -365,18 +362,6 @@
 		scheduleUpdate();
 	}
 
-	/*
-	 * A function for updating Last Update Time (text should replace the app
-	 * title)
-	 */
-	// TODO PDE-622
-	/*
-	 * private void updateLUT() { //get newTitle from the data currently
-	 * downloaded, String newTitle = null;
-	 * this.getActionBar().setTitle(newTitle); }
-	 */
-<<<<<<< HEAD
-	//TODO PDE-622
 	private void updateLUT(String updateTime) {
 		if (!updateTime.equals("")){
 		TextView updateView = (TextView)findViewById(R.id.updateTimeView);
@@ -386,9 +371,7 @@
 		updateView.invalidate();
 		}		
 	}
-=======
-
->>>>>>> be84b29b
+
 	/*
 	 * Broadcast Receiver for Preference Update Broadcast, updates variables
 	 * with preference values
